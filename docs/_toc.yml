--- conflicted
+++ resolved
@@ -14,15 +14,8 @@
   chapters:
     - title: Installation
       file: installation
-<<<<<<< HEAD
-- caption: Specification
-  chapters:
-    - title: CLAY v0
-      file: specification
-=======
     - title: Basic Use
       file: basic_use
->>>>>>> 0e34498f
 - caption: Data Preparation
   chapters:
     - title: Creating datacubes
@@ -39,18 +32,6 @@
       file: model_embeddings
     - title: Finetuning
       file: model_finetuning
-<<<<<<< HEAD
-- caption: Experiments
-  chapters:
-    - title: Pixel Level Reconstruction
-      file: 240105-clay-v0-reconstruction
-    - title: Location embeddings
-      file: 240105-location-embeddings
-    - title: Interpolation in embedding space
-      file: 240105-clay-v0-interpolation
-    - title: Visualizing the embeddings
-      file: 240105-clay-v0-visualization
-=======
 - caption: Tutorials
   chapters:
     - title: Generative AI for pixel reconstruction
@@ -59,7 +40,8 @@
       file: clay-v0-location-embeddings
     - title: Interpolating images in embedding space
       file: clay-v0-interpolation
->>>>>>> 0e34498f
+    - title: Visualize images in embedding space
+      file: clay-v0-visualization
 - caption: About Clay
   chapters:
     - title: GitHub
