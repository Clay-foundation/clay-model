# Table of contents
# Learn more at https://jupyterbook.org/customize/toc.html

format: jb-book
root: intro
parts:
- caption: Getting Started
  chapters:
    - title: Installation
      file: installation
    - title: Basic USe
      file: basic_use
- caption: Clay Model Releases
  chapters:
    - title: CLAY v0
      file: specification
- caption: Data Preparation
  chapters:
<<<<<<< HEAD
    - title: Preparing data 
      file: input_data
=======
    - title: Creating datacubes
      file: data_datacube
>>>>>>> 13c9ecea
    - title: Benchmark dataset labels
      file: data_labels
- caption: Running the model
  chapters:
    - title: Generating embeddings
      file: model_embeddings
    - title: Finetuning
      file: model_finetuning
<<<<<<< HEAD
- caption: Experiments
  chapters:
    - title: Pixel Level Reconstruction
      file: 240105-clay-v0-reconstruction
    - title: Location embeddings
      file: 240105-location-embeddings
    - title: Interpolation in embedding space
      file: 240105-clay-v0-interpolation
=======
- caption: Reference Documentation
  chapters:
    - title: Changelog
      file: changelog
>>>>>>> 13c9ecea
- caption: About Clay
  chapters:
    - title: GitHub
      url: https://github.com/Clay-foundation
    - title: LinkedIn
      url: https://www.linkedin.com/company/made-with-clay<|MERGE_RESOLUTION|>--- conflicted
+++ resolved
@@ -16,13 +16,8 @@
       file: specification
 - caption: Data Preparation
   chapters:
-<<<<<<< HEAD
-    - title: Preparing data 
-      file: input_data
-=======
     - title: Creating datacubes
       file: data_datacube
->>>>>>> 13c9ecea
     - title: Benchmark dataset labels
       file: data_labels
 - caption: Running the model
@@ -31,7 +26,10 @@
       file: model_embeddings
     - title: Finetuning
       file: model_finetuning
-<<<<<<< HEAD
+- caption: Reference Documentation
+  chapters:
+    - title: Changelog
+      file: changelog
 - caption: Experiments
   chapters:
     - title: Pixel Level Reconstruction
@@ -40,12 +38,6 @@
       file: 240105-location-embeddings
     - title: Interpolation in embedding space
       file: 240105-clay-v0-interpolation
-=======
-- caption: Reference Documentation
-  chapters:
-    - title: Changelog
-      file: changelog
->>>>>>> 13c9ecea
 - caption: About Clay
   chapters:
     - title: GitHub
