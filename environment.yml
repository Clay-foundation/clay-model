name: claymodel
channels:
  - conda-forge
  - nodefaults
dependencies:
<<<<<<< HEAD
  - conda-lock~=2.4.2
  - einops~=0.7.0
=======
  - conda-lock~=2.5.1
  - fiona~=1.9.5
>>>>>>> e75ad0eb
  - geopandas-base~=0.14.1
  - h5netcdf~=1.3.0
  - jupyterlab~=4.0.7
  - jsonargparse~=4.27.0
  - lightning~=2.1.0
  - planetary-computer~=1.0.0
  - pytorch~=2.1.0=*cuda120*
  - python=3.11
  - stackstac~=0.5.0
  - torchdata~=0.7.1
  - transformers~=4.35.2
  - typeshed-client~=2.4.0
  - vit-pytorch~=1.6.4
  - zarr~=2.16.1<|MERGE_RESOLUTION|>--- conflicted
+++ resolved
@@ -3,13 +3,9 @@
   - conda-forge
   - nodefaults
 dependencies:
-<<<<<<< HEAD
-  - conda-lock~=2.4.2
+  - conda-lock~=2.5.1
   - einops~=0.7.0
-=======
-  - conda-lock~=2.5.1
   - fiona~=1.9.5
->>>>>>> e75ad0eb
   - geopandas-base~=0.14.1
   - h5netcdf~=1.3.0
   - jupyterlab~=4.0.7
